﻿<Project Sdk="Microsoft.NET.Sdk">

  <PropertyGroup>
<<<<<<< HEAD
    <TargetFrameworks>net471;net8.0-windows</TargetFrameworks>
=======
    <TargetFrameworks>net471;net6.0;net8.0</TargetFrameworks>
>>>>>>> 681b03b8
    <IsPackable>false</IsPackable>
    <RootNamespace>SharpGLTF</RootNamespace>
    <LangVersion>latest</LangVersion>
  </PropertyGroup>  

  <ItemGroup>
    <ProjectReference Include="..\..\src\SharpGLTF.Cesium\SharpGLTF.Cesium.csproj" />
    <ProjectReference Include="..\SharpGLTF.NUnit\SharpGLTF.NUnit.csproj" />
  </ItemGroup>

  <ItemGroup>
    <PackageReference Include="NUnit3TestAdapter" Version="4.5.0">
      <PrivateAssets>all</PrivateAssets>
      <IncludeAssets>runtime; build; native; contentfiles; analyzers; buildtransitive</IncludeAssets>
    </PackageReference>
    <PackageReference Include="Microsoft.NET.Test.Sdk" Version="17.8.0" />
  </ItemGroup>

  <ItemGroup>
    <None Update="tree.glb">
      <CopyToOutputDirectory>PreserveNewest</CopyToOutputDirectory>
    </None>
  </ItemGroup>

</Project><|MERGE_RESOLUTION|>--- conflicted
+++ resolved
@@ -1,11 +1,7 @@
 ﻿<Project Sdk="Microsoft.NET.Sdk">
 
   <PropertyGroup>
-<<<<<<< HEAD
-    <TargetFrameworks>net471;net8.0-windows</TargetFrameworks>
-=======
     <TargetFrameworks>net471;net6.0;net8.0</TargetFrameworks>
->>>>>>> 681b03b8
     <IsPackable>false</IsPackable>
     <RootNamespace>SharpGLTF</RootNamespace>
     <LangVersion>latest</LangVersion>
