--- conflicted
+++ resolved
@@ -1,43 +1,45 @@
-﻿<Project Sdk="Microsoft.NET.Sdk">
-
-  <PropertyGroup>
-    <OutputType>Exe</OutputType>
-    <TargetFramework>net6.0</TargetFramework>
-    <RootNamespace>SharpGLTF</RootNamespace>
-  </PropertyGroup>
-
-  <ItemGroup>
-    <PackageReference Include="LibGit2Sharp" Version="0.28.0" />    
-    <PackageReference Include="NJsonSchema.CodeGeneration.CSharp" Version="10.9.0" />
-  </ItemGroup>
-
-  <ItemGroup>
-<<<<<<< HEAD
-    <None Update="Schemas\EXT_instance_features\schema\featureId.schema.json">
-      <CopyToOutputDirectory>PreserveNewest</CopyToOutputDirectory>
-    </None>
-    <None Update="Schemas\EXT_instance_features\schema\featureIdAttribute.schema.json">
-      <CopyToOutputDirectory>PreserveNewest</CopyToOutputDirectory>
-    </None>
-    <None Update="Schemas\EXT_instance_features\schema\node.EXT_instance_features.schema.json">
-=======
-    <Folder Include="Schemas\" />
-  </ItemGroup>
-
-  <ItemGroup>
-    <None Update="Schemas\EXT_mesh_features\schema\featureId.schema.json">
-      <CopyToOutputDirectory>PreserveNewest</CopyToOutputDirectory>
-    </None>
-    <None Update="Schemas\EXT_mesh_features\schema\featureIdAttribute.schema.json">
-      <CopyToOutputDirectory>PreserveNewest</CopyToOutputDirectory>
-    </None>
-    <None Update="Schemas\EXT_mesh_features\schema\featureIdTexture.schema.json">
-      <CopyToOutputDirectory>PreserveNewest</CopyToOutputDirectory>
-    </None>
-    <None Update="Schemas\EXT_mesh_features\schema\mesh.primitive.EXT_mesh_features.schema.json">
->>>>>>> 3261a2d4
-      <CopyToOutputDirectory>PreserveNewest</CopyToOutputDirectory>
-    </None>
-  </ItemGroup>
-
-</Project>
+﻿<Project Sdk="Microsoft.NET.Sdk">
+
+  <PropertyGroup>
+    <OutputType>Exe</OutputType>
+    <TargetFramework>net6.0</TargetFramework>
+    <RootNamespace>SharpGLTF</RootNamespace>
+  </PropertyGroup>
+
+  <ItemGroup>
+    <PackageReference Include="LibGit2Sharp" Version="0.28.0" />    
+    <PackageReference Include="NJsonSchema.CodeGeneration.CSharp" Version="10.9.0" />
+  </ItemGroup>
+
+  <ItemGroup>
+    <Folder Include="Schemas\" />
+  </ItemGroup>
+
+  <ItemGroup>
+    <None Update="Schemas\EXT_mesh_features\schema\featureId.schema.json">
+      <CopyToOutputDirectory>PreserveNewest</CopyToOutputDirectory>
+    </None>
+    <None Update="Schemas\EXT_mesh_features\schema\featureIdAttribute.schema.json">
+      <CopyToOutputDirectory>PreserveNewest</CopyToOutputDirectory>
+    </None>
+    <None Update="Schemas\EXT_mesh_features\schema\featureIdTexture.schema.json">
+      <CopyToOutputDirectory>PreserveNewest</CopyToOutputDirectory>
+    </None>
+    <None Update="Schemas\EXT_mesh_features\schema\mesh.primitive.EXT_mesh_features.schema.json">
+      <CopyToOutputDirectory>PreserveNewest</CopyToOutputDirectory>
+    </None>
+  </ItemGroup>
+
+  <ItemGroup>
+    <None Update="Schemas\EXT_instance_features\schema\featureId.schema.json">
+      <CopyToOutputDirectory>PreserveNewest</CopyToOutputDirectory>
+    </None>
+    <None Update="Schemas\EXT_instance_features\schema\featureIdAttribute.schema.json">
+      <CopyToOutputDirectory>PreserveNewest</CopyToOutputDirectory>
+    </None>
+    <None Update="Schemas\EXT_instance_features\schema\node.EXT_instance_features.schema.json">
+      <CopyToOutputDirectory>PreserveNewest</CopyToOutputDirectory>
+    </None>
+  </ItemGroup>
+
+</Project>